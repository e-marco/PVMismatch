# -*- coding: utf-8 -*-

"""
Created on Tue Mar 26 13:49:04 2013

@author: mmikofski
"""

from functools import partial
from multiprocessing import current_process, Pool, cpu_count
from pvmismatch.pvconstants import npinterpx
from pvmismatch.pvexceptions import PVparallel_calcError
import numpy as np


def parallel_calcSystem(pvsys, Vsys):
    """
    Embarrassingly parallel calculations.
    """

    # protect main thread
    if current_process().name != 'MainProcess':
        raise PVparallel_calcError(__name__)
    # pool overhead is high, create once and reuse processes
    # if procs is None, set it cpu_count - 2, so 2 cores are free
    procs = pvsys.pvconst.procs
    if not procs:
        procs = max(cpu_count() - 2, 1)
    pool = Pool(processes=procs,
                maxtasksperchild=pvsys.pvconst.maxtasksperchild)
    # if chunksize is None, then divide tasks evenly between all procs
    tot_mods = pvsys.numberStrs * pvsys.numberMods
    chunksize = pvsys.pvconst.chunksize
    if not chunksize:
        chunksize = max(tot_mods / procs, 1)
    # limit data pickled and sent to process to reduce overhead
    # flatten pvmods to 1-D
    pvmods = np.reshape(pvsys.pvmods, (tot_mods, ))
    # extract Imod[0], Imod[-1] and Ee, reorganize back into strings of modules
    Istring_args = np.array([(pvmod.Imod[0], pvmod.Imod[-1],
                              np.mean(pvmod.Ee, dtype=float)) for pvmod in
                             pvmods], dtype=float).reshape(pvsys.numberStrs,
                                                           pvsys.numberMods, 3)
    # index-0: strings, index-1: modules, index-2: (Imax, Imin, Eavg)
    Istring_args = np.concatenate((np.min(Istring_args[:, :, 0], 1,
                                          keepdims=True),
                                   np.max(Istring_args[:, :, 1], 1,
                                          keepdims=True),
                                   (np.mean(Istring_args[:, :, 2], 1,
                                            dtype=float, keepdims=True) *
                                    pvsys.pvconst.Isc0)), 1)
    # only use pool if more than one string
    if pvsys.numberStrs == 1:
        # transpose from (<npts>, 1) to (1, <npts>) to match pool.map
        Istring = calcIstring(Istring_args.squeeze(), pvsys.pvconst.Imod_pts,
                              pvsys.pvconst.Imod_negpts).T
    else:
        partial_calcIstring = partial(calcIstring,
                                      Imod_pts=pvsys.pvconst.Imod_pts,
                                      Imod_negpts=pvsys.pvconst.Imod_negpts)
        Istring = np.squeeze(pool.map(partial_calcIstring, Istring_args,
                                      chunksize))
        # squeeze take array-like, removes singleton dimensions
        # converts (<numberStrs>, <npts>, 1) to (<numberStrs>, <npts>)
    # only use pool if more than one module
    if tot_mods == 1:
        Vstring = interpMods(np.squeeze([pvsys.pvmods[0][0].Imod.T,
                                         pvsys.pvmods[0][0].Vmod.T, Istring]))
    else:
        # expand Istring for every module in each string
        # repeat is smart - it repeats the each row <repeats> times,
        # so each string is kept together [[str1-mod1],...,[str2-mod1],...]
        Imodstr = Istring.repeat(pvsys.numberMods,
                                 axis=0).reshape(tot_mods, 1,
                                                 2 * pvsys.pvconst.npts)
        IVmods = np.array([(pvmod.Imod, pvmod.Vmod) for pvmod in pvmods],
                          dtype=float).reshape(tot_mods, 2,
                                               2 * pvsys.pvconst.npts)
        Vstring_args = np.append(IVmods, Imodstr,1)
        Vstring = np.sum(np.reshape(pool.map(interpMods, Vstring_args,
                                             chunksize),
                                    (pvsys.numberStrs, pvsys.numberMods,
                                     2 * pvsys.pvconst.npts)), axis=1)
        # reshape Vstring to reorganize mods in each string
        # IE (<numberStrs>, <numberMods>, <npts>)
        # add up voltages from each mod to get Vstring
        # NOTE: str: 0th dim, mod: 1st dim, npts: 2nd dim 
    Pstring = Istring * Vstring
    for (pvstr, P, I, V) in zip(pvsys.pvstrs, Pstring, Istring, Vstring):
        pvstr.Pstring, pvstr.Istring, pvstr.Vstring = P, I, V
    # only use pool if more than one string
    if pvsys.numberStrs == 1:
        Isys = interpString((Vstring, Istring), Vsys)
    else:
        partial_interpString = partial(interpString, Vsys=Vsys)
        Isys = pool.map(partial_interpString, zip(Vstring, Istring),
                        chunksize)
        Isys = np.sum(Isys, axis=0)
    pool.close()
    pool.join()
    # np.sum takes array-like, Isys is already in (<numberStrs>, <npts>, 1)
    # summation along 0th dim reduces shape to (<npts>, 1)
    return Isys


def calcIstring(Istring_args, Imod_pts, Imod_negpts):
    """
    Calculate Istring appropriate to interpolate Vmod.
    :param args: min Imod, max Imod and mean Ee for all modules in each string.
    :returns: Istring
    :rtype: {float, ndarray (PVconstants.npts 1)}
    """
<<<<<<< HEAD
    # Imod is already set to the range from Vrbd to the minimum current
    zipped = zip(*[(pvmod.Imod[0], pvmod.Imod[-1], np.mean(pvmod.Ee)) for
                   pvmod in pvstr.pvmods])
    Isc = np.mean(zipped[2]) * pvstr.pvconst.Isc0
    Imax = (np.max(zipped[1]) - Isc) * pvstr.pvconst.Imod_pts + Isc  # max current
    Ineg = (np.min(zipped[0]) - Isc) * pvstr.pvconst.Imod_negpts + Isc  # min current
    Istring = np.concatenate((Ineg, Imax), axis=0)
    return Istring
=======
    Isc = Istring_args[2]
    Imax = (Istring_args[1] - Isc) * Imod_pts + Isc
    Ineg = (Istring_args[0] - Isc) * Imod_negpts + Isc
    return np.concatenate((Ineg, Imax), axis=0)
>>>>>>> cb4c5a2e


def interpMods(Vstring_arg):
    """
    Interpolate Vmod from Istring.
    :param pvmod: A PVmodule class instance.
    :type pvstr: :class:`PVmodule`
    :returns: Vmod at Istring
    :rtype: {float, ndarray (1 PVconstants.npts)}
    """
    xp = Vstring_arg[0].flatten()
    fp = Vstring_arg[1].flatten()
    return npinterpx(Vstring_arg[2], xp, fp)


def interpString((Vstring, Istring), Vsys):
    """
    Interpolate Istring from Vsys.
    :param pvstr: A PVstring class instance.
    :type pvstr: :class:`PVstring`
    :returns: Istring at Vsys
    :rtype: {float, ndarray (PVconstants.npts, 1)}
    """
    xp = np.flipud(Vstring.flatten())
    fp = np.flipud(Istring.flatten())
    return npinterpx(Vsys, xp, fp)


def parallel_calcMod(pvmod):
    # protect main thread
    if current_process().name != 'MainProcess':
        raise PVparallel_calcError(__name__)
    
    procs = pvmod.pvconst.procs
    if not procs:
        procs = max(cpu_count() - 2, 1)
    pool = Pool(processes=procs,
                maxtasksperchild=pvmod.pvconst.maxtasksperchild)
    # if chunksize is None, then divide tasks evenly between all procs
    chunksize = pvmod.pvconst.chunksize
    if not chunksize:
        chunksize = max(pvmod.numberCells / procs, 1)
    # create partial funcion with VRBD constant
    partial_calcIatVrbd = partial(calcIatVrbd, VRBD=pvmod.pvconst.VRBD)
    # calculate I at VRBD for every cell
    IatVrbd = pool.map(partial_calcIatVrbd, zip(pvmod.Vcell.T, pvmod.Icell.T),
                       chunksize)
    Isc = np.mean(pvmod.Ee) * pvmod.pvconst.Isc0
    Imax = (np.max(IatVrbd) - Isc) * pvmod.pvconst.Imod_pts + Isc # max current
    Imin = np.min(pvmod.Icell)
    Imin = Imin if Imin < 0 else 0
    Ineg = (Imin - Isc) * pvmod.pvconst.Imod_negpts + Isc  # min current
    Imod = np.concatenate((Ineg, Imax), axis=0)  # interpolation range
    Vsubstr = np.zeros((2 * pvmod.pvconst.npts, 3))
    start = np.cumsum(pvmod.subStrCells) - pvmod.subStrCells
    stop = np.cumsum(pvmod.subStrCells)
    # partial with Imod constant
    partial_interpVsubstrcells = partial(interpVsubstrcells,Imod=Imod)
    # interpolate cell voltages
    Vsubstrcells = np.squeeze(pool.map(partial_interpVsubstrcells,
                              zip(pvmod.Icell.T, pvmod.Vcell.T), chunksize))
    # loop over substrings
    for substr in range(pvmod.numSubStr):
        cells = range(start[substr], stop[substr])
        # calculate substring voltages
        Vsubstr[:, substr] = np.sum(Vsubstrcells[cells][:], axis=0).flatten()
    bypassed = Vsubstr < pvmod.pvconst.Vbypass
    Vsubstr[bypassed] = pvmod.pvconst.Vbypass
    Vmod = np.sum(Vsubstr, 1).reshape(2 * pvmod.pvconst.npts, 1)
    Pmod = Imod * Vmod
    pool.close()
    pool.join()
    return (Imod, Vmod, Pmod, Vsubstr)


def calcIatVrbd((Vcell, Icell), VRBD):
    return np.interp(VRBD, Vcell, Icell)


def interpVsubstrcells((Icell, Vcell), Imod):
    xp = np.flipud(Icell)
    fp = np.flipud(Vcell)
    return npinterpx(Imod, xp, fp)


def parallel_calcString():
    pass
#     pool.map()<|MERGE_RESOLUTION|>--- conflicted
+++ resolved
@@ -110,21 +110,10 @@
     :returns: Istring
     :rtype: {float, ndarray (PVconstants.npts 1)}
     """
-<<<<<<< HEAD
-    # Imod is already set to the range from Vrbd to the minimum current
-    zipped = zip(*[(pvmod.Imod[0], pvmod.Imod[-1], np.mean(pvmod.Ee)) for
-                   pvmod in pvstr.pvmods])
-    Isc = np.mean(zipped[2]) * pvstr.pvconst.Isc0
-    Imax = (np.max(zipped[1]) - Isc) * pvstr.pvconst.Imod_pts + Isc  # max current
-    Ineg = (np.min(zipped[0]) - Isc) * pvstr.pvconst.Imod_negpts + Isc  # min current
-    Istring = np.concatenate((Ineg, Imax), axis=0)
-    return Istring
-=======
     Isc = Istring_args[2]
     Imax = (Istring_args[1] - Isc) * Imod_pts + Isc
     Ineg = (Istring_args[0] - Isc) * Imod_negpts + Isc
     return np.concatenate((Ineg, Imax), axis=0)
->>>>>>> cb4c5a2e
 
 
 def interpMods(Vstring_arg):
